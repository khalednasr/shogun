--- conflicted
+++ resolved
@@ -83,21 +83,10 @@
 
 bool CMulticlassMachine::train_machine(CFeatures* data)
 {
-<<<<<<< HEAD
-	if (!data && !is_ready())
-		SG_ERROR("Please provide training data.\n");
-
-	if (data)
-	{
-		init_machine_for_train(data);
-		init_machines_for_apply(data);
-	}
-=======
 	if ( !data && !is_ready() )
 		SG_ERROR("Please provide training data.\n");
 	else
 		init_machine_for_train(data);
->>>>>>> 9fbd768f
 
 	switch (m_multiclass_strategy)
 	{
